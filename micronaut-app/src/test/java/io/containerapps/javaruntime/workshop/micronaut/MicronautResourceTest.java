// tag::adocHeader[]
package io.containerapps.javaruntime.workshop.micronaut;

import io.micronaut.test.extensions.junit5.annotation.MicronautTest;
import io.restassured.specification.RequestSpecification;
import org.junit.jupiter.api.BeforeEach;
import org.junit.jupiter.api.Test;
import org.testcontainers.containers.PostgreSQLContainer;
import org.testcontainers.junit.jupiter.Testcontainers;

import static io.restassured.RestAssured.given;
import static org.hamcrest.CoreMatchers.*;

@Testcontainers
@MicronautTest
class MicronautResourceTest {
// end::adocHeader[]

<<<<<<< HEAD
    private PostgreSQLContainer postgreSQLContainer;

    @BeforeEach
    public void setUp() {
        postgreSQLContainer = new PostgreSQLContainer("postgres:14")
            .withDatabaseName("postgres")
            .withUsername("postgres")
            .withPassword("password");
    }

=======
// tag::adocTestHello[]
>>>>>>> ac1d68f2
    @Test
    public void testHelloEndpoint(RequestSpecification spec) {
        spec
          .when().get("/micronaut")
          .then()
            .statusCode(200)
            .body(is("Micronaut: hello"));
    }
// end::adocTestHello[]

    @Test
    public void testCpuEndpoint(RequestSpecification spec) {
        spec.param("iterations", 1)
          .when().get("/micronaut/cpu")
          .then()
            .statusCode(200)
            .body(startsWith("Micronaut: CPU consumption is done with"))
            .body(endsWith("nano-seconds."));
    }

    @Test
    public void testCpuWithDBEndpoint(RequestSpecification spec) {
        spec.param("iterations", 1).param("db", true)
          .when().get("/micronaut/cpu")
          .then()
            .statusCode(200)
            .body(startsWith("Micronaut: CPU consumption is done with"))
            .body(endsWith("The result is persisted in the database."));
    }

// tag::adocTestCPU[]
    @Test
    public void testCpuWithDBAndDescEndpoint() {
        given().param("iterations", 1).param("db", true).param("desc", "Java17")
          .when().get("/micronaut/cpu")
          .then()
            .statusCode(200)
            .body(startsWith("Micronaut: CPU consumption is done with"))
            .body(not(containsString("Java17")))
            .body(endsWith("The result is persisted in the database."));
    }
// end::adocTestCPU[]

    @Test
    public void testMemoryEndpoint(RequestSpecification spec) {
        spec.param("bites", 1)
          .when().get("/micronaut/memory")
          .then()
            .statusCode(200)
            .body(startsWith("Micronaut: Memory consumption is done with"))
            .body(endsWith("nano-seconds."));
    }

    @Test
    public void testMemoryWithDBEndpoint(RequestSpecification spec) {
        spec.param("bites", 1).param("db", true)
          .when().get("/micronaut/memory")
          .then()
            .statusCode(200)
            .body(startsWith("Micronaut: Memory consumption is done with"))
            .body(endsWith("The result is persisted in the database."));
    }

// tag::adocTestMemory[]
    @Test
    public void testMemoryWithDBAndDescEndpoint() {
        given().param("bites", 1).param("db", true).param("desc", "Java17")
          .when().get("/micronaut/memory")
          .then()
            .statusCode(200)
            .body(startsWith("Micronaut: Memory consumption is done with"))
            .body(not(containsString("Java17")))
            .body(endsWith("The result is persisted in the database."));
    }
// end::adocTestMemory[]
}<|MERGE_RESOLUTION|>--- conflicted
+++ resolved
@@ -16,7 +16,6 @@
 class MicronautResourceTest {
 // end::adocHeader[]
 
-<<<<<<< HEAD
     private PostgreSQLContainer postgreSQLContainer;
 
     @BeforeEach
@@ -27,9 +26,7 @@
             .withPassword("password");
     }
 
-=======
 // tag::adocTestHello[]
->>>>>>> ac1d68f2
     @Test
     public void testHelloEndpoint(RequestSpecification spec) {
         spec
